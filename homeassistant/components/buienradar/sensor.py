"""Support for Buienradar.nl weather service."""

from __future__ import annotations

import logging

from buienradar.constants import (
    ATTRIBUTION,
    CONDCODE,
    CONDITION,
    DETAILED,
    EXACT,
    EXACTNL,
    FORECAST,
    IMAGE,
    MEASURED,
    PRECIPITATION_FORECAST,
    STATIONNAME,
    TIMEFRAME,
    VISIBILITY,
    WINDGUST,
    WINDSPEED,
)

from homeassistant.components.sensor import (
    SensorDeviceClass,
    SensorEntity,
    SensorEntityDescription,
    SensorStateClass,
)
from homeassistant.config_entries import ConfigEntry
from homeassistant.const import (
    ATTR_ATTRIBUTION,
    CONF_LATITUDE,
    CONF_LONGITUDE,
    CONF_NAME,
    DEGREE,
    PERCENTAGE,
    Platform,
    UnitOfIrradiance,
    UnitOfLength,
    UnitOfPrecipitationDepth,
    UnitOfPressure,
    UnitOfSpeed,
    UnitOfTemperature,
    UnitOfVolumetricFlux,
)
from homeassistant.core import HomeAssistant, callback
from homeassistant.helpers.entity_platform import AddEntitiesCallback
from homeassistant.util import dt as dt_util

from .const import (
    CONF_TIMEFRAME,
    DEFAULT_TIMEFRAME,
    DOMAIN,
    STATE_CONDITION_CODES,
    STATE_CONDITIONS,
    STATE_DETAILED_CONDITIONS,
)
from .util import BrData

_LOGGER = logging.getLogger(__name__)


MEASURED_LABEL = "Measured"
TIMEFRAME_LABEL = "Timeframe"
SYMBOL = "symbol"

GAUGE_LABEL = "mdi:gauge"
WEATHER_WINDY_LABEL = "mdi:weather-windy"
COMPAS_OUTLINE_LABEL = "mdi:compass-outline"
WEATHER_POURING_LABEL = "mdi:weather-pouring"
WEATHER_PARTLY_CLOUDY_LABEL = "mdi:weather-partly-cloudy"


# Schedule next call after (minutes):
SCHEDULE_OK = 10
# When an error occurred, new call after (minutes):
SCHEDULE_NOK = 2

STATIONNAME_LABEL = "Stationname"

SENSOR_TYPES: tuple[SensorEntityDescription, ...] = (
    SensorEntityDescription(
        key="stationname",
        translation_key="stationname",
    ),
    # new in json api (>1.0.0):
    SensorEntityDescription(
        key="barometerfc",
        translation_key="barometerfc",
        icon=GAUGE_LABEL,
    ),
    # new in json api (>1.0.0):
    SensorEntityDescription(
        key="barometerfcname",
        translation_key="barometerfcname",
        icon=GAUGE_LABEL,
    ),
    # new in json api (>1.0.0):
    SensorEntityDescription(
        key="barometerfcnamenl",
        translation_key="barometerfcnamenl",
        icon=GAUGE_LABEL,
    ),
    SensorEntityDescription(
        key="condition",
        translation_key="condition",
        device_class=SensorDeviceClass.ENUM,
        options=STATE_CONDITIONS,
    ),
    SensorEntityDescription(
        key="conditioncode",
        translation_key="conditioncode",
        device_class=SensorDeviceClass.ENUM,
        options=STATE_CONDITION_CODES,
    ),
    SensorEntityDescription(
        key="conditiondetailed",
        translation_key="conditiondetailed",
        device_class=SensorDeviceClass.ENUM,
        options=STATE_DETAILED_CONDITIONS,
    ),
    SensorEntityDescription(
        key="conditionexact",
        translation_key="conditionexact",
    ),
    SensorEntityDescription(
        key="symbol",
        translation_key="symbol",
    ),
    # new in json api (>1.0.0):
    SensorEntityDescription(
        key="feeltemperature",
        translation_key="feeltemperature",
        native_unit_of_measurement=UnitOfTemperature.CELSIUS,
        device_class=SensorDeviceClass.TEMPERATURE,
    ),
    SensorEntityDescription(
        key="humidity",
        device_class=SensorDeviceClass.HUMIDITY,
        native_unit_of_measurement=PERCENTAGE,
        icon="mdi:water-percent",
        state_class=SensorStateClass.MEASUREMENT,
    ),
    SensorEntityDescription(
        key="temperature",
        native_unit_of_measurement=UnitOfTemperature.CELSIUS,
        device_class=SensorDeviceClass.TEMPERATURE,
        state_class=SensorStateClass.MEASUREMENT,
    ),
    SensorEntityDescription(
        key="groundtemperature",
        translation_key="groundtemperature",
        native_unit_of_measurement=UnitOfTemperature.CELSIUS,
        device_class=SensorDeviceClass.TEMPERATURE,
        state_class=SensorStateClass.MEASUREMENT,
    ),
    SensorEntityDescription(
        key="windspeed",
        native_unit_of_measurement=UnitOfSpeed.KILOMETERS_PER_HOUR,
        device_class=SensorDeviceClass.WIND_SPEED,
        state_class=SensorStateClass.MEASUREMENT,
    ),
    SensorEntityDescription(
        key="windforce",
        translation_key="windforce",
        native_unit_of_measurement="Bft",
        icon=WEATHER_WINDY_LABEL,
    ),
    SensorEntityDescription(
        key="winddirection",
        translation_key="winddirection",
        icon=COMPAS_OUTLINE_LABEL,
    ),
    SensorEntityDescription(
        key="windazimuth",
        translation_key="windazimuth",
        native_unit_of_measurement=DEGREE,
        icon=COMPAS_OUTLINE_LABEL,
    ),
    SensorEntityDescription(
        key="pressure",
        device_class=SensorDeviceClass.PRESSURE,
        native_unit_of_measurement=UnitOfPressure.HPA,
        icon=GAUGE_LABEL,
        state_class=SensorStateClass.MEASUREMENT,
    ),
    SensorEntityDescription(
        key="visibility",
        translation_key="visibility",
        native_unit_of_measurement=UnitOfLength.KILOMETERS,
        device_class=SensorDeviceClass.DISTANCE,
        state_class=SensorStateClass.MEASUREMENT,
    ),
    SensorEntityDescription(
        key="windgust",
        translation_key="windgust",
        native_unit_of_measurement=UnitOfSpeed.KILOMETERS_PER_HOUR,
        device_class=SensorDeviceClass.WIND_SPEED,
    ),
    SensorEntityDescription(
        key="precipitation",
        native_unit_of_measurement=UnitOfVolumetricFlux.MILLIMETERS_PER_HOUR,
        state_class=SensorStateClass.MEASUREMENT,
        device_class=SensorDeviceClass.PRECIPITATION_INTENSITY,
    ),
    SensorEntityDescription(
        key="irradiance",
        device_class=SensorDeviceClass.IRRADIANCE,
        native_unit_of_measurement=UnitOfIrradiance.WATTS_PER_SQUARE_METER,
        state_class=SensorStateClass.MEASUREMENT,
    ),
    SensorEntityDescription(
        key="precipitation_forecast_average",
        translation_key="precipitation_forecast_average",
        native_unit_of_measurement=UnitOfVolumetricFlux.MILLIMETERS_PER_HOUR,
        device_class=SensorDeviceClass.PRECIPITATION_INTENSITY,
    ),
    SensorEntityDescription(
        key="precipitation_forecast_total",
        translation_key="precipitation_forecast_total",
        native_unit_of_measurement=UnitOfPrecipitationDepth.MILLIMETERS,
        device_class=SensorDeviceClass.PRECIPITATION,
    ),
    # new in json api (>1.0.0):
    SensorEntityDescription(
        key="rainlast24hour",
        translation_key="rainlast24hour",
        native_unit_of_measurement=UnitOfPrecipitationDepth.MILLIMETERS,
        device_class=SensorDeviceClass.PRECIPITATION,
    ),
    # new in json api (>1.0.0):
    SensorEntityDescription(
        key="rainlasthour",
        translation_key="rainlasthour",
        native_unit_of_measurement=UnitOfPrecipitationDepth.MILLIMETERS,
        device_class=SensorDeviceClass.PRECIPITATION,
    ),
    SensorEntityDescription(
        key="temperature_1d",
        translation_key="temperature_1d",
        native_unit_of_measurement=UnitOfTemperature.CELSIUS,
        device_class=SensorDeviceClass.TEMPERATURE,
    ),
    SensorEntityDescription(
        key="temperature_2d",
        translation_key="temperature_2d",
        native_unit_of_measurement=UnitOfTemperature.CELSIUS,
        device_class=SensorDeviceClass.TEMPERATURE,
    ),
    SensorEntityDescription(
        key="temperature_3d",
        translation_key="temperature_3d",
        native_unit_of_measurement=UnitOfTemperature.CELSIUS,
        device_class=SensorDeviceClass.TEMPERATURE,
    ),
    SensorEntityDescription(
        key="temperature_4d",
        translation_key="temperature_4d",
        native_unit_of_measurement=UnitOfTemperature.CELSIUS,
        device_class=SensorDeviceClass.TEMPERATURE,
    ),
    SensorEntityDescription(
        key="temperature_5d",
        translation_key="temperature_5d",
        native_unit_of_measurement=UnitOfTemperature.CELSIUS,
        device_class=SensorDeviceClass.TEMPERATURE,
    ),
    SensorEntityDescription(
        key="mintemp_1d",
        translation_key="mintemp_1d",
        native_unit_of_measurement=UnitOfTemperature.CELSIUS,
        device_class=SensorDeviceClass.TEMPERATURE,
    ),
    SensorEntityDescription(
        key="mintemp_2d",
        translation_key="mintemp_2d",
        native_unit_of_measurement=UnitOfTemperature.CELSIUS,
        device_class=SensorDeviceClass.TEMPERATURE,
    ),
    SensorEntityDescription(
        key="mintemp_3d",
        translation_key="mintemp_3d",
        native_unit_of_measurement=UnitOfTemperature.CELSIUS,
        device_class=SensorDeviceClass.TEMPERATURE,
    ),
    SensorEntityDescription(
        key="mintemp_4d",
        translation_key="mintemp_4d",
        native_unit_of_measurement=UnitOfTemperature.CELSIUS,
        device_class=SensorDeviceClass.TEMPERATURE,
    ),
    SensorEntityDescription(
        key="mintemp_5d",
        translation_key="mintemp_5d",
        native_unit_of_measurement=UnitOfTemperature.CELSIUS,
        device_class=SensorDeviceClass.TEMPERATURE,
    ),
    SensorEntityDescription(
        key="rain_1d",
        translation_key="rain_1d",
        native_unit_of_measurement=UnitOfPrecipitationDepth.MILLIMETERS,
        device_class=SensorDeviceClass.PRECIPITATION,
    ),
    SensorEntityDescription(
        key="rain_2d",
        translation_key="rain_2d",
        native_unit_of_measurement=UnitOfPrecipitationDepth.MILLIMETERS,
        device_class=SensorDeviceClass.PRECIPITATION,
    ),
    SensorEntityDescription(
        key="rain_3d",
        translation_key="rain_3d",
        native_unit_of_measurement=UnitOfPrecipitationDepth.MILLIMETERS,
        device_class=SensorDeviceClass.PRECIPITATION,
    ),
    SensorEntityDescription(
        key="rain_4d",
        translation_key="rain_4d",
        native_unit_of_measurement=UnitOfPrecipitationDepth.MILLIMETERS,
        device_class=SensorDeviceClass.PRECIPITATION,
    ),
    SensorEntityDescription(
        key="rain_5d",
        translation_key="rain_5d",
        native_unit_of_measurement=UnitOfPrecipitationDepth.MILLIMETERS,
        device_class=SensorDeviceClass.PRECIPITATION,
    ),
    # new in json api (>1.0.0):
    SensorEntityDescription(
        key="minrain_1d",
        translation_key="minrain_1d",
        native_unit_of_measurement=UnitOfPrecipitationDepth.MILLIMETERS,
        device_class=SensorDeviceClass.PRECIPITATION,
    ),
    SensorEntityDescription(
        key="minrain_2d",
        translation_key="minrain_2d",
        native_unit_of_measurement=UnitOfPrecipitationDepth.MILLIMETERS,
        device_class=SensorDeviceClass.PRECIPITATION,
    ),
    SensorEntityDescription(
        key="minrain_3d",
        translation_key="minrain_3d",
        native_unit_of_measurement=UnitOfPrecipitationDepth.MILLIMETERS,
        device_class=SensorDeviceClass.PRECIPITATION,
    ),
    SensorEntityDescription(
        key="minrain_4d",
        translation_key="minrain_4d",
        native_unit_of_measurement=UnitOfPrecipitationDepth.MILLIMETERS,
        device_class=SensorDeviceClass.PRECIPITATION,
    ),
    SensorEntityDescription(
        key="minrain_5d",
        translation_key="minrain_5d",
        native_unit_of_measurement=UnitOfPrecipitationDepth.MILLIMETERS,
        device_class=SensorDeviceClass.PRECIPITATION,
    ),
    # new in json api (>1.0.0):
    SensorEntityDescription(
        key="maxrain_1d",
        translation_key="maxrain_1d",
        native_unit_of_measurement=UnitOfPrecipitationDepth.MILLIMETERS,
        device_class=SensorDeviceClass.PRECIPITATION,
    ),
    SensorEntityDescription(
        key="maxrain_2d",
        translation_key="maxrain_2d",
        native_unit_of_measurement=UnitOfPrecipitationDepth.MILLIMETERS,
        device_class=SensorDeviceClass.PRECIPITATION,
    ),
    SensorEntityDescription(
        key="maxrain_3d",
        translation_key="maxrain_3d",
        native_unit_of_measurement=UnitOfPrecipitationDepth.MILLIMETERS,
        device_class=SensorDeviceClass.PRECIPITATION,
    ),
    SensorEntityDescription(
        key="maxrain_4d",
        translation_key="maxrain_4d",
        native_unit_of_measurement=UnitOfPrecipitationDepth.MILLIMETERS,
        device_class=SensorDeviceClass.PRECIPITATION,
    ),
    SensorEntityDescription(
        key="maxrain_5d",
        translation_key="maxrain_5d",
        native_unit_of_measurement=UnitOfPrecipitationDepth.MILLIMETERS,
        device_class=SensorDeviceClass.PRECIPITATION,
    ),
    SensorEntityDescription(
        key="rainchance_1d",
        translation_key="rainchance_1d",
        native_unit_of_measurement=PERCENTAGE,
        icon=WEATHER_POURING_LABEL,
    ),
    SensorEntityDescription(
        key="rainchance_2d",
        translation_key="rainchance_2d",
        native_unit_of_measurement=PERCENTAGE,
        icon=WEATHER_POURING_LABEL,
    ),
    SensorEntityDescription(
        key="rainchance_3d",
        translation_key="rainchance_3d",
        native_unit_of_measurement=PERCENTAGE,
        icon=WEATHER_POURING_LABEL,
    ),
    SensorEntityDescription(
        key="rainchance_4d",
        translation_key="rainchance_4d",
        native_unit_of_measurement=PERCENTAGE,
        icon=WEATHER_POURING_LABEL,
    ),
    SensorEntityDescription(
        key="rainchance_5d",
        translation_key="rainchance_5d",
        native_unit_of_measurement=PERCENTAGE,
        icon=WEATHER_POURING_LABEL,
    ),
    SensorEntityDescription(
        key="sunchance_1d",
        translation_key="sunchance_1d",
        native_unit_of_measurement=PERCENTAGE,
        icon=WEATHER_PARTLY_CLOUDY_LABEL,
    ),
    SensorEntityDescription(
        key="sunchance_2d",
        translation_key="sunchance_2d",
        native_unit_of_measurement=PERCENTAGE,
        icon=WEATHER_PARTLY_CLOUDY_LABEL,
    ),
    SensorEntityDescription(
        key="sunchance_3d",
        translation_key="sunchance_3d",
        native_unit_of_measurement=PERCENTAGE,
        icon=WEATHER_PARTLY_CLOUDY_LABEL,
    ),
    SensorEntityDescription(
        key="sunchance_4d",
        translation_key="sunchance_4d",
        native_unit_of_measurement=PERCENTAGE,
        icon=WEATHER_PARTLY_CLOUDY_LABEL,
    ),
    SensorEntityDescription(
        key="sunchance_5d",
        translation_key="sunchance_5d",
        native_unit_of_measurement=PERCENTAGE,
        icon=WEATHER_PARTLY_CLOUDY_LABEL,
    ),
    SensorEntityDescription(
        key="windforce_1d",
        translation_key="windforce_1d",
        native_unit_of_measurement="Bft",
        icon=WEATHER_WINDY_LABEL,
    ),
    SensorEntityDescription(
        key="windforce_2d",
        translation_key="windforce_2d",
        native_unit_of_measurement="Bft",
        icon=WEATHER_WINDY_LABEL,
    ),
    SensorEntityDescription(
        key="windforce_3d",
        translation_key="windforce_3d",
        native_unit_of_measurement="Bft",
        icon=WEATHER_WINDY_LABEL,
    ),
    SensorEntityDescription(
        key="windforce_4d",
        translation_key="windforce_4d",
        native_unit_of_measurement="Bft",
        icon=WEATHER_WINDY_LABEL,
    ),
    SensorEntityDescription(
        key="windforce_5d",
        translation_key="windforce_5d",
        native_unit_of_measurement="Bft",
        icon=WEATHER_WINDY_LABEL,
    ),
    SensorEntityDescription(
        key="windspeed_1d",
        translation_key="windspeed_1d",
        native_unit_of_measurement=UnitOfSpeed.KILOMETERS_PER_HOUR,
        device_class=SensorDeviceClass.WIND_SPEED,
    ),
    SensorEntityDescription(
        key="windspeed_2d",
        translation_key="windspeed_2d",
        native_unit_of_measurement=UnitOfSpeed.KILOMETERS_PER_HOUR,
        device_class=SensorDeviceClass.WIND_SPEED,
    ),
    SensorEntityDescription(
        key="windspeed_3d",
        translation_key="windspeed_3d",
        native_unit_of_measurement=UnitOfSpeed.KILOMETERS_PER_HOUR,
        device_class=SensorDeviceClass.WIND_SPEED,
    ),
    SensorEntityDescription(
        key="windspeed_4d",
        translation_key="windspeed_4d",
        native_unit_of_measurement=UnitOfSpeed.KILOMETERS_PER_HOUR,
        device_class=SensorDeviceClass.WIND_SPEED,
    ),
    SensorEntityDescription(
        key="windspeed_5d",
        translation_key="windspeed_5d",
        native_unit_of_measurement=UnitOfSpeed.KILOMETERS_PER_HOUR,
        device_class=SensorDeviceClass.WIND_SPEED,
    ),
    SensorEntityDescription(
        key="winddirection_1d",
        translation_key="winddirection_1d",
        icon=COMPAS_OUTLINE_LABEL,
    ),
    SensorEntityDescription(
        key="winddirection_2d",
        translation_key="winddirection_2d",
        icon=COMPAS_OUTLINE_LABEL,
    ),
    SensorEntityDescription(
        key="winddirection_3d",
        translation_key="winddirection_3d",
        icon=COMPAS_OUTLINE_LABEL,
    ),
    SensorEntityDescription(
        key="winddirection_4d",
        translation_key="winddirection_4d",
        icon=COMPAS_OUTLINE_LABEL,
    ),
    SensorEntityDescription(
        key="winddirection_5d",
        translation_key="winddirection_5d",
        icon=COMPAS_OUTLINE_LABEL,
    ),
    SensorEntityDescription(
        key="windazimuth_1d",
        translation_key="windazimuth_1d",
        native_unit_of_measurement=DEGREE,
        icon=COMPAS_OUTLINE_LABEL,
    ),
    SensorEntityDescription(
        key="windazimuth_2d",
        translation_key="windazimuth_2d",
        native_unit_of_measurement=DEGREE,
        icon=COMPAS_OUTLINE_LABEL,
    ),
    SensorEntityDescription(
        key="windazimuth_3d",
        translation_key="windazimuth_3d",
        native_unit_of_measurement=DEGREE,
        icon=COMPAS_OUTLINE_LABEL,
    ),
    SensorEntityDescription(
        key="windazimuth_4d",
        translation_key="windazimuth_4d",
        native_unit_of_measurement=DEGREE,
        icon=COMPAS_OUTLINE_LABEL,
    ),
    SensorEntityDescription(
        key="windazimuth_5d",
        translation_key="windazimuth_5d",
        native_unit_of_measurement=DEGREE,
        icon=COMPAS_OUTLINE_LABEL,
    ),
    SensorEntityDescription(
        key="condition_1d",
        translation_key="condition_1d",
        device_class=SensorDeviceClass.ENUM,
        options=STATE_CONDITIONS,
    ),
    SensorEntityDescription(
        key="condition_2d",
        translation_key="condition_2d",
        device_class=SensorDeviceClass.ENUM,
        options=STATE_CONDITIONS,
    ),
    SensorEntityDescription(
        key="condition_3d",
        translation_key="condition_3d",
        device_class=SensorDeviceClass.ENUM,
        options=STATE_CONDITIONS,
    ),
    SensorEntityDescription(
        key="condition_4d",
        translation_key="condition_4d",
        device_class=SensorDeviceClass.ENUM,
        options=STATE_CONDITIONS,
    ),
    SensorEntityDescription(
        key="condition_5d",
        translation_key="condition_5d",
        device_class=SensorDeviceClass.ENUM,
        options=STATE_CONDITIONS,
    ),
    SensorEntityDescription(
        key="conditioncode_1d",
        translation_key="conditioncode_1d",
        device_class=SensorDeviceClass.ENUM,
        options=STATE_CONDITION_CODES,
    ),
    SensorEntityDescription(
        key="conditioncode_2d",
        translation_key="conditioncode_2d",
        device_class=SensorDeviceClass.ENUM,
        options=STATE_CONDITION_CODES,
    ),
    SensorEntityDescription(
        key="conditioncode_3d",
        translation_key="conditioncode_3d",
        device_class=SensorDeviceClass.ENUM,
        options=STATE_CONDITION_CODES,
    ),
    SensorEntityDescription(
        key="conditioncode_4d",
        translation_key="conditioncode_4d",
        device_class=SensorDeviceClass.ENUM,
        options=STATE_CONDITION_CODES,
    ),
    SensorEntityDescription(
        key="conditioncode_5d",
        translation_key="conditioncode_5d",
        device_class=SensorDeviceClass.ENUM,
        options=STATE_CONDITION_CODES,
    ),
    SensorEntityDescription(
        key="conditiondetailed_1d",
        translation_key="conditiondetailed_1d",
        device_class=SensorDeviceClass.ENUM,
        options=STATE_DETAILED_CONDITIONS,
    ),
    SensorEntityDescription(
        key="conditiondetailed_2d",
        translation_key="conditiondetailed_2d",
        device_class=SensorDeviceClass.ENUM,
        options=STATE_DETAILED_CONDITIONS,
    ),
    SensorEntityDescription(
        key="conditiondetailed_3d",
        translation_key="conditiondetailed_3d",
        device_class=SensorDeviceClass.ENUM,
        options=STATE_DETAILED_CONDITIONS,
    ),
    SensorEntityDescription(
        key="conditiondetailed_4d",
        translation_key="conditiondetailed_4d",
        device_class=SensorDeviceClass.ENUM,
        options=STATE_DETAILED_CONDITIONS,
    ),
    SensorEntityDescription(
        key="conditiondetailed_5d",
        translation_key="conditiondetailed_5d",
        device_class=SensorDeviceClass.ENUM,
        options=STATE_DETAILED_CONDITIONS,
    ),
    SensorEntityDescription(
        key="conditionexact_1d",
        translation_key="conditionexact_1d",
    ),
    SensorEntityDescription(
        key="conditionexact_2d",
        translation_key="conditionexact_2d",
    ),
    SensorEntityDescription(
        key="conditionexact_3d",
        translation_key="conditionexact_3d",
    ),
    SensorEntityDescription(
        key="conditionexact_4d",
        translation_key="conditionexact_4d",
    ),
    SensorEntityDescription(
        key="conditionexact_5d",
        translation_key="conditionexact_5d",
    ),
    SensorEntityDescription(
        key="symbol_1d",
        translation_key="symbol_1d",
    ),
    SensorEntityDescription(
        key="symbol_2d",
        translation_key="symbol_2d",
    ),
    SensorEntityDescription(
        key="symbol_3d",
        translation_key="symbol_3d",
    ),
    SensorEntityDescription(
        key="symbol_4d",
        translation_key="symbol_4d",
    ),
    SensorEntityDescription(
        key="symbol_5d",
        translation_key="symbol_5d",
    ),
)


async def async_setup_entry(
    hass: HomeAssistant, entry: ConfigEntry, async_add_entities: AddEntitiesCallback
) -> None:
    """Create the buienradar sensor."""
    config = entry.data
    options = entry.options

    latitude = config.get(CONF_LATITUDE, hass.config.latitude)
    longitude = config.get(CONF_LONGITUDE, hass.config.longitude)

    timeframe = options.get(
        CONF_TIMEFRAME, config.get(CONF_TIMEFRAME, DEFAULT_TIMEFRAME)
    )

    if None in (latitude, longitude):
        _LOGGER.error("Latitude or longitude not set in Home Assistant config")
        return

    coordinates = {CONF_LATITUDE: float(latitude), CONF_LONGITUDE: float(longitude)}

    _LOGGER.debug(
        "Initializing buienradar sensor coordinate %s, timeframe %s",
        coordinates,
        timeframe,
    )

    # create weather entities:
    entities = [
        BrSensor(config.get(CONF_NAME, "Buienradar"), coordinates, description)
        for description in SENSOR_TYPES
    ]

    # create weather data:
    data = BrData(hass, coordinates, timeframe, entities)
    hass.data[DOMAIN][entry.entry_id][Platform.SENSOR] = data
    await data.async_update()

    async_add_entities(entities)


class BrSensor(SensorEntity):
    """Representation of a Buienradar sensor."""

    _attr_entity_registry_enabled_default = False
    _attr_should_poll = False
    _attr_has_entity_name = True

    def __init__(
        self, client_name, coordinates, description: SensorEntityDescription
    ) -> None:
        """Initialize the sensor."""
        self.entity_description = description
        self._measured = None
        self._attr_unique_id = (
            f"{coordinates[CONF_LATITUDE]:2.6f}{coordinates[CONF_LONGITUDE]:2.6f}"
            f"{description.key}"
        )

        # All continuous sensors should be forced to be updated
        self._attr_force_update = (
            description.key != SYMBOL and not description.key.startswith(CONDITION)
        )

        if description.key.startswith(PRECIPITATION_FORECAST):
            self._timeframe = None

    @callback
    def data_updated(self, data: BrData):
        """Update data."""
        if self._load_data(data.data) and self.hass:
            self.async_write_ha_state()

    @callback
    def _load_data(self, data):  # noqa: C901
        """Load the sensor with relevant data."""
        # Find sensor
        warning_message = "No forecast for fcday=%s"

        # Check if we have a new measurement,
        # otherwise we do not have to update the sensor
        if self._measured == data.get(MEASURED):
            return False

        self._measured = data.get(MEASURED)
        sensor_type = self.entity_description.key

        if sensor_type.endswith(("_1d", "_2d", "_3d", "_4d", "_5d")):
<<<<<<< HEAD
            return self._update_forecast_sensors(data, sensor_type)
=======
            # update forecasting sensors:
            fcday = 0
            if sensor_type.endswith("_2d"):
                fcday = 1
            if sensor_type.endswith("_3d"):
                fcday = 2
            if sensor_type.endswith("_4d"):
                fcday = 3
            if sensor_type.endswith("_5d"):
                fcday = 4

            # update weather symbol & status text
            if sensor_type.startswith((SYMBOL, CONDITION)):
                try:
                    condition = data.get(FORECAST)[fcday].get(CONDITION)
                except IndexError:
                    _LOGGER.warning(warning_message, fcday)
                    return False

                if condition:
                    new_state = condition.get(CONDITION)
                    if sensor_type.startswith(SYMBOL):
                        new_state = condition.get(EXACTNL)
                    if sensor_type.startswith("conditioncode"):
                        new_state = condition.get(CONDCODE)
                    if sensor_type.startswith("conditiondetailed"):
                        new_state = condition.get(DETAILED)
                    if sensor_type.startswith("conditionexact"):
                        new_state = condition.get(EXACT)

                    img = condition.get(IMAGE)

                    if new_state != self.state or img != self.entity_picture:
                        self._attr_native_value = new_state
                        self._attr_entity_picture = img
                        return True
                return False

            if sensor_type.startswith(WINDSPEED):
                # hass wants windspeeds in km/h not m/s, so convert:
                try:
                    self._attr_native_value = data.get(FORECAST)[fcday].get(
                        sensor_type[:-3]
                    )
                except IndexError:
                    _LOGGER.warning(warning_message, fcday)
                    return False

                if self.state is not None:
                    self._attr_native_value = round(self.state * 3.6, 1)
                return True

            # update all other sensors
            try:
                self._attr_native_value = data.get(FORECAST)[fcday].get(
                    sensor_type[:-3]
                )
            except IndexError:
                _LOGGER.warning(warning_message, fcday)
                return False
            return True
>>>>>>> 6a55aa1d

        if sensor_type == SYMBOL or sensor_type.startswith(CONDITION):
            return self._update_condition_sensors(data, sensor_type)

        if sensor_type.startswith(PRECIPITATION_FORECAST):
            return self._update_precipitation_forecast(data, sensor_type)

        if sensor_type in [WINDSPEED, WINDGUST]:
            return self._update_wind_sensors(data, sensor_type)

        if sensor_type == VISIBILITY:
            return self._update_visibility_sensor(data, sensor_type)

        return self._update_generic_sensors(data, sensor_type)

    def _update_forecast_sensors(self, data, sensor_type):
        fcday = self._get_forecast_day(sensor_type)
        if sensor_type.startswith((SYMBOL, CONDITION)):
            return self._update_forecast_condition(data, fcday, sensor_type)

        if sensor_type.startswith(WINDSPEED):
            return self._update_forecast_windspeed(data, fcday)

        return self._update_forecast_generic(data, fcday, sensor_type)

    def _get_forecast_day(self, sensor_type):
        if sensor_type.endswith("_2d"):
            return 1
        if sensor_type.endswith("_3d"):
            return 2
        if sensor_type.endswith("_4d"):
            return 3
        if sensor_type.endswith("_5d"):
            return 4
        return 0

    def _update_forecast_condition(self, data, fcday, sensor_type):
        try:
            condition = data.get(FORECAST)[fcday].get(CONDITION)
        except IndexError:
            _LOGGER.warning("No forecast for fcday=%s", fcday)
            return False

        if condition:
            new_state = self._get_condition_state(sensor_type, condition)
            img = condition.get(IMAGE)

            if new_state != self.state or img != self.entity_picture:
                self._attr_native_value = new_state
                self._attr_entity_picture = img
                return True
        return False

    def _get_condition_state(self, sensor_type, condition):
        if sensor_type.startswith(SYMBOL):
            return condition.get(EXACTNL)
        if sensor_type.startswith("conditioncode"):
            return condition.get(CONDCODE)
        if sensor_type.startswith("conditiondetailed"):
            return condition.get(DETAILED)
        if sensor_type.startswith("conditionexact"):
            return condition.get(EXACT)
        return condition.get(CONDITION)

    def _update_forecast_windspeed(self, data, fcday):
        try:
            self._attr_native_value = data.get(FORECAST)[fcday].get(WINDSPEED[:-3])
        except IndexError:
            _LOGGER.warning("No forecast for fcday=%s", fcday)
            return False

        if self.state is not None:
            self._attr_native_value = round(self.state * 3.6, 1)
        return True

    def _update_forecast_generic(self, data, fcday, sensor_type):
        try:
            self._attr_native_value = data.get(FORECAST)[fcday].get(sensor_type[:-3])
        except IndexError:
            _LOGGER.warning("No forecast for fcday=%s", fcday)
            return False
        return True

    def _update_condition_sensors(self, data, sensor_type):
        if condition := data.get(CONDITION):
            new_state = self._get_condition_state(sensor_type, condition)
            img = condition.get(IMAGE)

            if new_state != self.state or img != self.entity_picture:
                self._attr_native_value = new_state
                self._attr_entity_picture = img
                return True
        return False

    def _update_precipitation_forecast(self, data, sensor_type):
        nested = data.get(PRECIPITATION_FORECAST)
        self._timeframe = nested.get(TIMEFRAME)
        self._attr_native_value = nested.get(sensor_type[len(PRECIPITATION_FORECAST) + 1:])
        return True

    def _update_wind_sensors(self, data, sensor_type):
        self._attr_native_value = data.get(sensor_type)
        if self.state is not None:
            self._attr_native_value = round(data.get(sensor_type) * 3.6, 1)
        return True

    def _update_visibility_sensor(self, data, sensor_type):
        self._attr_native_value = data.get(sensor_type)
        if self.state is not None:
            self._attr_native_value = round(self.state / 1000, 1)
        return True

    def _update_generic_sensors(self, data, sensor_type):
        self._attr_native_value = data.get(sensor_type)
        self._update_extra_attributes(data)
        return True

    def _update_extra_attributes(self, data):
        result = {
            ATTR_ATTRIBUTION: data.get(ATTRIBUTION),
            STATIONNAME_LABEL: data.get(STATIONNAME),
        }
        if self._measured is not None:
            local_dt = dt_util.as_local(self._measured)
            result[MEASURED_LABEL] = local_dt.strftime("%c")

        self._attr_extra_state_attributes = result
<|MERGE_RESOLUTION|>--- conflicted
+++ resolved
@@ -59,6 +59,8 @@
 )
 from .util import BrData
 
+warning_message = "No forecast for fcday=%s"
+
 _LOGGER = logging.getLogger(__name__)
 
 
@@ -773,7 +775,6 @@
     def _load_data(self, data):  # noqa: C901
         """Load the sensor with relevant data."""
         # Find sensor
-        warning_message = "No forecast for fcday=%s"
 
         # Check if we have a new measurement,
         # otherwise we do not have to update the sensor
@@ -784,71 +785,7 @@
         sensor_type = self.entity_description.key
 
         if sensor_type.endswith(("_1d", "_2d", "_3d", "_4d", "_5d")):
-<<<<<<< HEAD
             return self._update_forecast_sensors(data, sensor_type)
-=======
-            # update forecasting sensors:
-            fcday = 0
-            if sensor_type.endswith("_2d"):
-                fcday = 1
-            if sensor_type.endswith("_3d"):
-                fcday = 2
-            if sensor_type.endswith("_4d"):
-                fcday = 3
-            if sensor_type.endswith("_5d"):
-                fcday = 4
-
-            # update weather symbol & status text
-            if sensor_type.startswith((SYMBOL, CONDITION)):
-                try:
-                    condition = data.get(FORECAST)[fcday].get(CONDITION)
-                except IndexError:
-                    _LOGGER.warning(warning_message, fcday)
-                    return False
-
-                if condition:
-                    new_state = condition.get(CONDITION)
-                    if sensor_type.startswith(SYMBOL):
-                        new_state = condition.get(EXACTNL)
-                    if sensor_type.startswith("conditioncode"):
-                        new_state = condition.get(CONDCODE)
-                    if sensor_type.startswith("conditiondetailed"):
-                        new_state = condition.get(DETAILED)
-                    if sensor_type.startswith("conditionexact"):
-                        new_state = condition.get(EXACT)
-
-                    img = condition.get(IMAGE)
-
-                    if new_state != self.state or img != self.entity_picture:
-                        self._attr_native_value = new_state
-                        self._attr_entity_picture = img
-                        return True
-                return False
-
-            if sensor_type.startswith(WINDSPEED):
-                # hass wants windspeeds in km/h not m/s, so convert:
-                try:
-                    self._attr_native_value = data.get(FORECAST)[fcday].get(
-                        sensor_type[:-3]
-                    )
-                except IndexError:
-                    _LOGGER.warning(warning_message, fcday)
-                    return False
-
-                if self.state is not None:
-                    self._attr_native_value = round(self.state * 3.6, 1)
-                return True
-
-            # update all other sensors
-            try:
-                self._attr_native_value = data.get(FORECAST)[fcday].get(
-                    sensor_type[:-3]
-                )
-            except IndexError:
-                _LOGGER.warning(warning_message, fcday)
-                return False
-            return True
->>>>>>> 6a55aa1d
 
         if sensor_type == SYMBOL or sensor_type.startswith(CONDITION):
             return self._update_condition_sensors(data, sensor_type)
@@ -889,7 +826,7 @@
         try:
             condition = data.get(FORECAST)[fcday].get(CONDITION)
         except IndexError:
-            _LOGGER.warning("No forecast for fcday=%s", fcday)
+            _LOGGER.warning(warning_message, fcday)
             return False
 
         if condition:
@@ -917,7 +854,7 @@
         try:
             self._attr_native_value = data.get(FORECAST)[fcday].get(WINDSPEED[:-3])
         except IndexError:
-            _LOGGER.warning("No forecast for fcday=%s", fcday)
+            _LOGGER.warning(warning_message, fcday)
             return False
 
         if self.state is not None:
@@ -928,7 +865,7 @@
         try:
             self._attr_native_value = data.get(FORECAST)[fcday].get(sensor_type[:-3])
         except IndexError:
-            _LOGGER.warning("No forecast for fcday=%s", fcday)
+            _LOGGER.warning(warning_message, fcday)
             return False
         return True
 
@@ -946,7 +883,9 @@
     def _update_precipitation_forecast(self, data, sensor_type):
         nested = data.get(PRECIPITATION_FORECAST)
         self._timeframe = nested.get(TIMEFRAME)
-        self._attr_native_value = nested.get(sensor_type[len(PRECIPITATION_FORECAST) + 1:])
+        self._attr_native_value = nested.get(
+            sensor_type[len(PRECIPITATION_FORECAST) + 1 :]
+        )
         return True
 
     def _update_wind_sensors(self, data, sensor_type):
@@ -975,4 +914,4 @@
             local_dt = dt_util.as_local(self._measured)
             result[MEASURED_LABEL] = local_dt.strftime("%c")
 
-        self._attr_extra_state_attributes = result
+        self._attr_extra_state_attributes = result